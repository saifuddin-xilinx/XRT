/*
 * Copyright (C) 2022, Xilinx Inc - All rights reserved
 * Xilinx Runtime (XRT) Experimental APIs
 *
 * Licensed under the Apache License, Version 2.0 (the "License"). You may
 * not use this file except in compliance with the License. A copy of the
 * License is located at
 *
 *     http://www.apache.org/licenses/LICENSE-2.0
 *
 * Unless required by applicable law or agreed to in writing, software
 * distributed under the License is distributed on an "AS IS" BASIS, WITHOUT
 * WARRANTIES OR CONDITIONS OF ANY KIND, either express or implied. See the
 * License for the specific language governing permissions and limitations
 * under the License.
 */

#ifndef _XRT_SKD_H_
#define _XRT_SKD_H_

#include <chrono>
#include <cstdarg>
#include <cstdint>
#include <dlfcn.h>
#include <execinfo.h>
#include <filesystem>
#include <functional>
#include <memory>
#include <stdio.h>
#include <string.h>
#include <sys/wait.h>
#include <sys/mman.h>
#include <sys/prctl.h>
#include <sys/stat.h>
#include <syslog.h>
#include <unistd.h>
#include <vector>


#include "core/common/xclbin_parser.h"
#include "ffi.h"
#include "ps_kernel.h"
#include "sk_types.h"
#include "xclbin.h"
#include "xclhal2_mpsoc.h"
#include "xrt/xrt_device.h"

namespace xrt {

class skd
{
 public:
  /**
   * skd() - Construct for empty skd
   */
  skd() = default;


  /**
   * skd() - Constructor from uuid and soft kernel section
   *
   * @param soft kernel metadata buffer handle
   *
   * @param soft kernel image buffer handle
   *
   * @param soft kernel name
   *
   * @param soft kernel CU index
   *
   */
  skd(xclDeviceHandle handle, int sk_meta_bohdl, int sk_bohdl, char *kname, uint32_t cu_index, unsigned char *uuid);
  ~skd();

  XCL_DRIVER_DLLESPEC
  int
  init();

  XCL_DRIVER_DLLESPEC
  void
  run();

  XCL_DRIVER_DLLESPEC
  void
  fini();

  void report_ready();
  void report_crash();
  void report_fini();

 private:
    xclDeviceHandle parent_devHdl;
    xclDeviceHandle devHdl;
    xrtDeviceHandle xrtdHdl;
    char sk_path[XRT_MAX_PATH_LENGTH];
    uint32_t cu_idx;
    char sk_name[PS_KERNEL_NAME_LENGTH];
    pscontext* xrtHandle = NULL;
    int sk_bo;
    int sk_meta_bo;
    unsigned char xclbin_uuid[16];

    void* sk_handle;
    void* kernel;
    std::vector<xrt_core::xclbin::kernel_argument> args;
    int cmd_boh = -1;
    uint32_t *args_from_host;
    ffi_type** ffi_args;
    ffi_cif cif;
    bool pass_xrtHandles = false;
    int num_args;
<<<<<<< HEAD
    int return_offset;
    
=======

>>>>>>> 26ae2919
    int waitNextCmd();
    int createSoftKernelFile(xclDeviceHandle handle, int bohdl);
    int deleteSoftKernelFile();
    int createSoftKernel(int *boh);
    ffi_type* convert_to_ffitype(xrt_core::xclbin::kernel_argument arg);
};

}

#endif<|MERGE_RESOLUTION|>--- conflicted
+++ resolved
@@ -108,12 +108,8 @@
     ffi_cif cif;
     bool pass_xrtHandles = false;
     int num_args;
-<<<<<<< HEAD
     int return_offset;
     
-=======
-
->>>>>>> 26ae2919
     int waitNextCmd();
     int createSoftKernelFile(xclDeviceHandle handle, int bohdl);
     int deleteSoftKernelFile();
