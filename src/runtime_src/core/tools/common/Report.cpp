--- conflicted
+++ resolved
@@ -1,4 +1,3 @@
-<<<<<<< HEAD
 /**
  * Copyright (C) 2020-2022 Xilinx, Inc
  *
@@ -147,123 +146,4 @@
     std::cerr << "  ERROR: " << e.what() << std::endl;
     throw xrt_core::error(std::errc::operation_canceled);
   }
-}
-=======
-/**
- * Copyright (C) 2020-2022 Xilinx, Inc
- *
- * Licensed under the Apache License, Version 2.0 (the "License"). You may
- * not use this file except in compliance with the License. A copy of the
- * License is located at
- *
- *     http://www.apache.org/licenses/LICENSE-2.0
- *
- * Unless required by applicable law or agreed to in writing, software
- * distributed under the License is distributed on an "AS IS" BASIS, WITHOUT
- * WARRANTIES OR CONDITIONS OF ANY KIND, either express or implied. See the
- * License for the specific language governing permissions and limitations
- * under the License.
- */
-
-// ------ I N C L U D E   F I L E S -------------------------------------------
-// Local - Include Files
-#include "Report.h"
-#include "core/common/time.h"
-
-#include <boost/algorithm/string/predicate.hpp>
-#include <sstream>
-
-// Initialize our static mapping.
-const Report::SchemaDescriptionVector Report::m_schemaVersionVector = {
-  { SchemaVersion::unknown,       false, "",              "Unknown entry"},
-  { SchemaVersion::json_20202,    true,  "JSON",          "Latest JSON schema"}, // Note: to be updated to the latest schema version every release
-  { SchemaVersion::json_internal, false, "JSON-internal", "Internal JSON property tree"},
-  { SchemaVersion::json_20202,    true,  "JSON-2020.2",   "JSON 2020.2 schema"}
-};
-
-
-const Report::SchemaDescription &
-Report::getSchemaDescription(const std::string & _schemaVersionName) 
-{
-  // Look for a match
-  for (const auto & entry : m_schemaVersionVector) {
-    if (boost::iequals(entry.optionName, _schemaVersionName)) 
-      return entry;
-  }
-
-  // Return back the unknown entry
-  return getSchemaDescription("");
-}
-
-const Report::SchemaDescription & 
-Report::getSchemaDescription(SchemaVersion _schemaVersion)
-{
-  // Look for a match
-  for (const auto & entry : m_schemaVersionVector) {
-    if (entry.schemaVersion == _schemaVersion) 
-      return entry;
-  }
-
-  // Return back the unknown entry
-  return getSchemaDescription(SchemaVersion::unknown);
-}
-
-Report::Report(const std::string & _reportName,
-               const std::string & _shortDescription,
-               bool _isDeviceRequired)
-  : m_reportName(_reportName)
-  , m_shortDescription(_shortDescription)
-  , m_isDeviceRequired(_isDeviceRequired)
-  , m_isHidden(false)
-{
-  // Empty
-}
-
-Report::Report(const std::string & _reportName,
-               const std::string & _shortDescription,
-               bool _isDeviceRequired,
-               bool _isHidden)
-  : m_reportName(_reportName)
-  , m_shortDescription(_shortDescription)
-  , m_isDeviceRequired(_isDeviceRequired)
-  , m_isHidden(_isHidden)
-{
-  // Empty
-}
-
-void 
-Report::getFormattedReport( const xrt_core::device *pDevice, 
-                            SchemaVersion schemaVersion,
-                            const std::vector<std::string> & elementFilter,
-                            std::ostream & consoleStream,
-                            boost::property_tree::ptree & pt) const
-{
-  // If an exception occurs while generating a report throw an error in the catch
-  try {
-    switch (schemaVersion) {
-      case SchemaVersion::json_internal:
-        getPropertyTreeInternal(pDevice, pt);
-        break;
-
-      case SchemaVersion::json_20202:
-        getPropertyTree20202(pDevice, pt);
-        break;
-
-      default:
-        throw std::runtime_error("ERROR: Unknown schema version.");
-        break;
-    }
-
-    writeReport(pDevice, pt, elementFilter, consoleStream);
-  } catch (const std::exception& e) {
-    std::string reportName = getReportName();
-    if (!reportName.empty()) {
-      reportName[0] = static_cast<char>(std::toupper(reportName[0]));
-      std::cerr << reportName << std::endl;
-    }
-
-    std::cerr << "  ERROR: " << e.what() << std::endl;
-    throw xrt_core::error(std::errc::operation_canceled);
-  }
-}
->>>>>>> e21b0737
+}