--- conflicted
+++ resolved
@@ -341,17 +341,10 @@
 
 	if (kiocb) {
 #if LINUX_VERSION_CODE >= KERNEL_VERSION(3,16,0)
-<<<<<<< HEAD
-        kiocb->ki_complete(kiocb, done_bytes, error);
-#else
-	atomic_set(&kiocb->ki_users, 1);
-	aio_complete(kiocb, done_bytes, error);
-=======
 		kiocb->ki_complete(kiocb, done_bytes, error);
 #else
 		atomic_set(&kiocb->ki_users, 1);
 		aio_complete(kiocb, done_bytes, error);
->>>>>>> bd6d2c03
 #endif
 	}
 
@@ -390,11 +383,7 @@
 	if (!io_req) {
 		xocl_err(&sdev->pdev->dev, "io request list full");
 		ret = -ENOMEM;
-<<<<<<< HEAD
-		goto failed;
-=======
 		goto out;
->>>>>>> bd6d2c03
 	}
 
 	cb = &io_req->cb;
@@ -419,34 +408,21 @@
 	}
 	queue_req_pending(queue, io_req);
 
-<<<<<<< HEAD
-	pr_debug("%s, %s req 0x%p hndl 0x%lx,0x%lx, sgl 0x%p,%u,%u, ST %s %lu.\n",
-        	__func__, dev_name(&sdev->pdev->dev), req,
-        	(unsigned long)xdev->dma_handle, queue->queue, req->sgt->sgl,
-        	req->sgt->orig_nents, req->sgt->nents, write ? "W":"R", len);
-=======
 	pr_debug("%s, %s req 0x%p,0x%p, hndl 0x%lx,0x%lx, sgl 0x%p,%u,%u, "
 		"ST %s %lu.\n",
 		__func__, dev_name(&sdev->pdev->dev), io_req, req,
 		(unsigned long)xdev->dma_handle, queue->queue, req->sgt->sgl,
 		req->sgt->orig_nents, req->sgt->nents, write ? "W":"R", len);
->>>>>>> bd6d2c03
 
 	ret = qdma_request_submit((unsigned long)xdev->dma_handle, queue->queue,
 				req);
 	if (ret < 0) {
 		xocl_err(&sdev->pdev->dev, "post wr failed ret=%ld", ret);
 		queue_req_free(queue, io_req);
-<<<<<<< HEAD
-	}
-
-failed:
-=======
 		io_req = NULL;
 	}
 
 out:
->>>>>>> bd6d2c03
 	if (!kiocb) {
 		drm_gem_object_unreference_unlocked(gem_obj);
 		if (io_req)
@@ -557,27 +533,17 @@
 	}
 	queue_req_pending(queue, io_req);
 
-<<<<<<< HEAD
-	pr_debug("%s, %s req 0x%p hndl 0x%lx,0x%lx, sgl 0x%p,%u,%u, ST %s %lu.\n",
-        	__func__, dev_name(&sdev->pdev->dev), req,
-        	(unsigned long)xdev->dma_handle, queue->queue, req->sgt->sgl,
-        	req->sgt->orig_nents, req->sgt->nents, write ? "W":"R", sz);
-=======
 	pr_debug("%s, %s req 0x%p,0x%p hndl 0x%lx,0x%lx, sgl 0x%p,%u,%u, "
 		"ST %s %lu.\n",
 		__func__, dev_name(&sdev->pdev->dev), io_req, req,
 		(unsigned long)xdev->dma_handle, queue->queue, req->sgt->sgl,
 		req->sgt->orig_nents, req->sgt->nents, write ? "W":"R", sz);
->>>>>>> bd6d2c03
 
 	ret = qdma_request_submit((unsigned long)xdev->dma_handle, queue->queue,
 				req);
 	if (ret < 0) {
 		queue_req_free(queue, io_req);
-<<<<<<< HEAD
-=======
 		io_req = NULL;
->>>>>>> bd6d2c03
 		xocl_err(&sdev->pdev->dev, "post wr failed ret=%ld", ret);
 	}
 
@@ -677,7 +643,7 @@
 		xocl_err(&sdev->pdev->dev, "Invalid request nr = %ld", nr);
 		return -EINVAL;
 	}
-		
+
 	if (!is_sync_kiocb(kiocb)) {
 		return queue_aio_write(kiocb, io->iov, nr, io->iov_offset);
 	}
@@ -700,7 +666,7 @@
 		xocl_err(&sdev->pdev->dev, "Invalid request nr = %ld", nr);
 		return -EINVAL;
 	}
-		
+
 	if (!is_sync_kiocb(kiocb)) {
 		return queue_aio_read(kiocb, io->iov, nr, io->iov_offset);
 	}
@@ -758,20 +724,12 @@
 							list);
 
 		spin_unlock_bh(&queue->req_lock);
-<<<<<<< HEAD
-		xocl_info(&sdev->pdev->dev, "Queue 0x%lx, cancel req 0x%p",
-			queue->queue, &io_req->req);
-		queue_req_complete((unsigned long)&io_req->cb, 0, -ECANCELED);
-		spin_lock_bh(&queue->req_lock);
-	}
-=======
 		xocl_info(&sdev->pdev->dev, "Queue 0x%lx, cancel req 0x%p,0x%p",
 			queue->queue, io_req, &io_req->req);
 		queue_req_complete((unsigned long)&io_req->cb, 0, -ECANCELED);
 		spin_lock_bh(&queue->req_lock);
 	}
 	spin_unlock_bh(&queue->req_lock);
->>>>>>> bd6d2c03
 
 	if (queue->req_cache)
 		vfree(queue->req_cache);
@@ -856,7 +814,6 @@
 	xocl_info(&sdev->pdev->dev, "Creating queue with tdest %d, flow %d, "
 		"slr %d", qconf->pipe_tdest, qconf->pipe_flow_id,
 		qconf->pipe_slr_id);
-<<<<<<< HEAD
 
 	ret = qdma_queue_add((unsigned long)xdev->dma_handle, qconf,
 			&queue->queue, NULL, 0);
@@ -878,36 +835,10 @@
 			NULL, 0);
 	if (ret < 0) {
 		xocl_err(&sdev->pdev->dev, "STM prog. Queue failed ret = %ld",
-=======
-
-	ret = qdma_queue_add((unsigned long)xdev->dma_handle, qconf,
-			&queue->queue, NULL, 0);
-	if (ret < 0) {
-		xocl_err(&sdev->pdev->dev, "Adding Queue failed ret = %ld",
->>>>>>> bd6d2c03
 			ret);
 		goto failed;
 	}
 
-<<<<<<< HEAD
-=======
-	ret = qdma_queue_start((unsigned long)xdev->dma_handle, queue->queue,
-			NULL, 0);
-	if (ret < 0) {
-		xocl_err(&sdev->pdev->dev, "Starting Queue failed ret = %ld",
-			ret);
-		goto failed;
-	}
-
-	ret = qdma_queue_prog_stm((unsigned long)xdev->dma_handle, queue->queue,
-			NULL, 0);
-	if (ret < 0) {
-		xocl_err(&sdev->pdev->dev, "STM prog. Queue failed ret = %ld",
-			ret);
-		goto failed;
-	}
-
->>>>>>> bd6d2c03
 	ret = qdma_queue_get_config((unsigned long)xdev->dma_handle,
 				queue->queue, qconf, NULL, 0);
 	if (ret < 0) {
@@ -919,7 +850,7 @@
 	queue->req_cache = vzalloc((qconf->rngsz << 1) *
 					sizeof(struct stream_async_req));
 	if (!queue->req_cache) {
-		xocl_err(&sdev->pdev->dev, "req. cache OOM %u", qconf->rngsz); 
+		xocl_err(&sdev->pdev->dev, "req. cache OOM %u", qconf->rngsz);
 		goto failed;
 	} else {
 		int i;
