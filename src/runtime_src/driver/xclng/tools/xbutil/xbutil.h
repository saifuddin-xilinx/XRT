--- conflicted
+++ resolved
@@ -705,7 +705,6 @@
         }
         parseComputeUnits( computeUnits );
 
-<<<<<<< HEAD
         /**
          * \note Adding device information for debug and profile
          * This will put one more section debug_profile into the
@@ -724,21 +723,12 @@
         sensor_tree::put("debug_profile.device_info.nifd_name", std::string(info.nifd_name));
         /** End of debug and profile device information */
 
-        // p2p enable
-        bool p2p_enabled;
-              pcidev::get_dev(m_idx)->user->sysfs_get("", "p2p_enable", errmsg, p2p_enabled);
-        if(errmsg.empty()) {
-          sensor_tree::put( "board.info.p2p_enabled", p2p_enabled );
-        }
-
-=======
 	// p2p enable
 	int p2p_enabled;
         pcidev::get_dev(m_idx)->user->sysfs_get("", "p2p_enable", errmsg, p2p_enabled);
 	if(errmsg.empty()) {
 		sensor_tree::put( "board.info.p2p_enabled", p2p_enabled );
 	}
->>>>>>> 5f9f10ea
         return 0;
     }
 
@@ -1311,12 +1301,8 @@
 
     int printEccInfo(std::ostream& ostr) const;
     int resetEccInfo();
-<<<<<<< HEAD
     int reset(xclResetKind kind);
-    int setP2p(bool enable);
-=======
     int setP2p(bool enable, bool force);
->>>>>>> 5f9f10ea
 
 private:
     // Run a test case as <exe> <xclbin> [-d index] on this device and collect
