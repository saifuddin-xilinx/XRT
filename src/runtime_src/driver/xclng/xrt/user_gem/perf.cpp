--- conflicted
+++ resolved
@@ -962,7 +962,6 @@
     return size;
   }
 
-<<<<<<< HEAD
   int XOCLShim::xclReadSysfs(xclSysfsQuery query, void* data) {
     auto dev = pcidev::get_dev(mBoardNumber);
     std::string err_msg;
@@ -1000,7 +999,7 @@
     fs.read((char*)data, read_size);
     return 0;
   }
-=======
+
   int XOCLShim::xclGetDebugProfileDeviceInfo(xclDebugProfileDeviceInfo& info) {
     auto dev = pcidev::get_dev(mBoardNumber);
     uint16_t user_instance = dev->user->instance;
@@ -1024,7 +1023,7 @@
   }
 
 } // namespace xocl_gem
->>>>>>> cfb39d8e
+
 
 } // namespace xocl_gem
 
@@ -1139,7 +1138,6 @@
   // don't do anything
 }
 
-<<<<<<< HEAD
 int xclReadSysfs(xclDeviceHandle handle, xclSysfsQuery query, void* data) {
   xocl::XOCLShim *drv = xocl::XOCLShim::handleCheck(handle);
   if (!drv)
@@ -1147,10 +1145,9 @@
   return drv->xclReadSysfs(query, data);
 }
 
-=======
 int xclGetDebugProfileDeviceInfo(xclDeviceHandle handle, xclDebugProfileDeviceInfo& info)
 {
   xocl::XOCLShim *drv = xocl::XOCLShim::handleCheck(handle);
   return drv ? drv->xclGetDebugProfileDeviceInfo(info) : -ENODEV;
 }
->>>>>>> cfb39d8e
+
